import { useMemo } from 'react';
import { useTelemetryStore } from '../stores/telemetry';
import { SignalCard } from '../components/SignalCard';
import { ChartContainer } from '../components/ChartContainer';
import * as echarts from 'echarts';
import { useSignalHistory } from '../hooks/useSignalHistory';
import { combineHistoryWithLatest } from '../utils/chart';

export default function ISG() {
  const { getSignal, messages } = useTelemetryStore();

  const voltage = getSignal('ISG_DCvoltage');
  const current = getSignal('ISG_DCcurrent');
  const voltageHistory = useSignalHistory('ISG_DCvoltage');
  const currentHistory = useSignalHistory('ISG_DCcurrent');
  const power = useMemo(() => {
    if (voltage !== undefined && current !== undefined) {
      return (voltage * current) / 1000;
    }
    return undefined;
  }, [voltage, current]);

  const powerHistory = useMemo(() => {
    const length = Math.min(voltageHistory.length, currentHistory.length);
    if (length === 0) {
      return [];
    }

    const voltageSlice = voltageHistory.slice(-length);
    const currentSlice = currentHistory.slice(-length);

    return voltageSlice.map((voltagePoint, index) => {
      const currentPoint = currentSlice[index];
      return {
        timestamp: Math.max(voltagePoint.timestamp, currentPoint.timestamp),
        value: (voltagePoint.value * currentPoint.value) / 1000,
      };
    });
  }, [currentHistory, voltageHistory]);

  const speed = getSignal('ISG_ActSpeed');
  const torque = getSignal('ISG_ActTrq');
  const speedHistory = useSignalHistory('ISG_ActSpeed');
  const torqueHistory = useSignalHistory('ISG_ActTrq');
  const maxTorque = getSignal('ISG_MaxTrq');
  const mode = getSignal('ISG_ActMode');
  const enabled = getSignal('ISG_ActEnSts');

  const isgInfo1Timestamp = messages.get('ISG_Info1')?.timestamp;
  const isgInfo2Timestamp = messages.get('ISG_Info2')?.timestamp;

  const chartOption: echarts.EChartsOption = useMemo(
    () => ({
      tooltip: {
        trigger: 'axis',
      },
      legend: {
        data: ['转速', '扭矩'],
      },
      xAxis: {
        type: 'time',
      },
      yAxis: [
        {
          type: 'value',
          name: '转速 (rpm)',
          position: 'left',
        },
        {
          type: 'value',
          name: '扭矩 (Nm)',
          position: 'right',
        },
      ],
      animation: false,
      series: [
        {
          name: '转速',
          type: 'line',
          smooth: false,
          showSymbol: false,
<<<<<<< HEAD
          data: [
            ...speedHistory.map((item) => [item.timestamp, item.value]),
            ...(isgInfo1Timestamp ? [[isgInfo1Timestamp, speed ?? 0]] : []),
          ],
=======
          data: combineHistoryWithLatest(speedHistory, isgInfo1Timestamp, speed ?? undefined),
>>>>>>> ddc4dbd5
          yAxisIndex: 0,
        },
        {
          name: '扭矩',
          type: 'line',
          smooth: false,
          showSymbol: false,
          areaStyle: { opacity: 0.15 },
<<<<<<< HEAD
          data: [
            ...torqueHistory.map((item) => [item.timestamp, item.value]),
            ...(isgInfo1Timestamp ? [[isgInfo1Timestamp, torque ?? 0]] : []),
          ],
          yAxisIndex: 1,
        },
      ],
  }), [
    speedHistory,
    torqueHistory,
    speed,
    torque,
    isgInfo1Timestamp,
  ]);
=======
          data: combineHistoryWithLatest(torqueHistory, isgInfo1Timestamp, torque ?? undefined),
          yAxisIndex: 1,
        },
      ],
    }),
    [isgInfo1Timestamp, speed, speedHistory, torque, torqueHistory]
  );
>>>>>>> ddc4dbd5

  const powerChartOption: echarts.EChartsOption = useMemo(
    () => ({
      tooltip: {
        trigger: 'axis',
      },
      legend: {
        data: ['电压', '电流', '功率'],
      },
      xAxis: {
        type: 'time',
      },
      yAxis: [
        {
          type: 'value',
          name: '电压 (V)',
          position: 'left',
        },
        {
          type: 'value',
          name: '电流/功率',
          position: 'right',
        },
      ],
      animation: false,
      series: [
        {
          name: '电压',
          type: 'line',
          smooth: false,
          showSymbol: false,
<<<<<<< HEAD
          data: [
            ...voltageHistory.map((item) => [item.timestamp, item.value]),
            ...(isgInfo2Timestamp ? [[isgInfo2Timestamp, voltage ?? 0]] : []),
          ],
=======
          data: combineHistoryWithLatest(voltageHistory, isgInfo2Timestamp, voltage ?? undefined),
>>>>>>> ddc4dbd5
          yAxisIndex: 0,
        },
        {
          name: '电流',
          type: 'line',
          smooth: false,
          showSymbol: false,
<<<<<<< HEAD
          data: [
            ...currentHistory.map((item) => [item.timestamp, item.value]),
            ...(isgInfo2Timestamp ? [[isgInfo2Timestamp, current ?? 0]] : []),
          ],
=======
          data: combineHistoryWithLatest(currentHistory, isgInfo2Timestamp, current ?? undefined),
>>>>>>> ddc4dbd5
          yAxisIndex: 1,
        },
        {
          name: '功率',
          type: 'line',
          smooth: false,
          showSymbol: false,
          areaStyle: { opacity: 0.15 },
<<<<<<< HEAD
          data: [
            ...powerHistory.map((item) => [item.timestamp, item.value]),
            ...(isgInfo2Timestamp ? [[isgInfo2Timestamp, power ?? 0]] : []),
          ],
          yAxisIndex: 1,
        },
      ],
  }), [
    currentHistory,
    powerHistory,
    voltageHistory,
    voltage,
    current,
    power,
    isgInfo2Timestamp,
  ]);
=======
          data: combineHistoryWithLatest(powerHistory, isgInfo2Timestamp, power ?? undefined),
          yAxisIndex: 1,
        },
      ],
    }),
    [current, currentHistory, isgInfo2Timestamp, power, powerHistory, voltage, voltageHistory]
  );
>>>>>>> ddc4dbd5

  return (
    <div className="px-4 sm:px-6 lg:px-8">
      <h2 className="text-2xl font-bold text-gray-900 py-4">ISG 信息</h2>

      <div className="mb-6">
        <ChartContainer option={powerChartOption} height="300px" />
      </div>

      <div className="mb-6">
        <ChartContainer option={chartOption} height="300px" />
      </div>

      <div className="grid grid-cols-1 md:grid-cols-2 lg:grid-cols-4 gap-4 mb-6">
        <SignalCard label="电压" value={voltage} unit="V" />
        <SignalCard label="电流" value={current} unit="A" />
        <SignalCard label="功率" value={power} unit="kW" />
        <SignalCard label="最大扭矩" value={maxTorque} unit="Nm" />
      </div>

      <div className="grid grid-cols-1 md:grid-cols-2 gap-4">
        <div className="bg-white p-4 rounded-lg shadow">
          <div className="text-sm text-gray-500 mb-2">工作模式</div>
          <div className="text-lg font-semibold">
            {mode !== undefined ? String(mode) : '--'}
          </div>
        </div>

        <div className="bg-white p-4 rounded-lg shadow">
          <div className="text-sm text-gray-500 mb-2">使能状态</div>
          <div className={`text-lg font-semibold ${enabled ? 'text-green-600' : 'text-gray-600'}`}>
            {enabled !== undefined ? (enabled ? '启用' : '未启用') : '--'}
          </div>
        </div>
      </div>
    </div>
  );
}
<|MERGE_RESOLUTION|>--- conflicted
+++ resolved
@@ -79,14 +79,7 @@
           type: 'line',
           smooth: false,
           showSymbol: false,
-<<<<<<< HEAD
-          data: [
-            ...speedHistory.map((item) => [item.timestamp, item.value]),
-            ...(isgInfo1Timestamp ? [[isgInfo1Timestamp, speed ?? 0]] : []),
-          ],
-=======
           data: combineHistoryWithLatest(speedHistory, isgInfo1Timestamp, speed ?? undefined),
->>>>>>> ddc4dbd5
           yAxisIndex: 0,
         },
         {
@@ -95,22 +88,6 @@
           smooth: false,
           showSymbol: false,
           areaStyle: { opacity: 0.15 },
-<<<<<<< HEAD
-          data: [
-            ...torqueHistory.map((item) => [item.timestamp, item.value]),
-            ...(isgInfo1Timestamp ? [[isgInfo1Timestamp, torque ?? 0]] : []),
-          ],
-          yAxisIndex: 1,
-        },
-      ],
-  }), [
-    speedHistory,
-    torqueHistory,
-    speed,
-    torque,
-    isgInfo1Timestamp,
-  ]);
-=======
           data: combineHistoryWithLatest(torqueHistory, isgInfo1Timestamp, torque ?? undefined),
           yAxisIndex: 1,
         },
@@ -118,7 +95,6 @@
     }),
     [isgInfo1Timestamp, speed, speedHistory, torque, torqueHistory]
   );
->>>>>>> ddc4dbd5
 
   const powerChartOption: echarts.EChartsOption = useMemo(
     () => ({
@@ -150,14 +126,7 @@
           type: 'line',
           smooth: false,
           showSymbol: false,
-<<<<<<< HEAD
-          data: [
-            ...voltageHistory.map((item) => [item.timestamp, item.value]),
-            ...(isgInfo2Timestamp ? [[isgInfo2Timestamp, voltage ?? 0]] : []),
-          ],
-=======
           data: combineHistoryWithLatest(voltageHistory, isgInfo2Timestamp, voltage ?? undefined),
->>>>>>> ddc4dbd5
           yAxisIndex: 0,
         },
         {
@@ -165,14 +134,7 @@
           type: 'line',
           smooth: false,
           showSymbol: false,
-<<<<<<< HEAD
-          data: [
-            ...currentHistory.map((item) => [item.timestamp, item.value]),
-            ...(isgInfo2Timestamp ? [[isgInfo2Timestamp, current ?? 0]] : []),
-          ],
-=======
           data: combineHistoryWithLatest(currentHistory, isgInfo2Timestamp, current ?? undefined),
->>>>>>> ddc4dbd5
           yAxisIndex: 1,
         },
         {
@@ -181,24 +143,6 @@
           smooth: false,
           showSymbol: false,
           areaStyle: { opacity: 0.15 },
-<<<<<<< HEAD
-          data: [
-            ...powerHistory.map((item) => [item.timestamp, item.value]),
-            ...(isgInfo2Timestamp ? [[isgInfo2Timestamp, power ?? 0]] : []),
-          ],
-          yAxisIndex: 1,
-        },
-      ],
-  }), [
-    currentHistory,
-    powerHistory,
-    voltageHistory,
-    voltage,
-    current,
-    power,
-    isgInfo2Timestamp,
-  ]);
-=======
           data: combineHistoryWithLatest(powerHistory, isgInfo2Timestamp, power ?? undefined),
           yAxisIndex: 1,
         },
@@ -206,7 +150,6 @@
     }),
     [current, currentHistory, isgInfo2Timestamp, power, powerHistory, voltage, voltageHistory]
   );
->>>>>>> ddc4dbd5
 
   return (
     <div className="px-4 sm:px-6 lg:px-8">
