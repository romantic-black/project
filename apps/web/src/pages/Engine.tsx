import { useMemo } from 'react';
import { useTelemetryStore } from '../stores/telemetry';
import { SignalCard } from '../components/SignalCard';
import { ChartContainer } from '../components/ChartContainer';
import { getValTableText } from '../utils/dbc';
import * as echarts from 'echarts';
import { useSignalHistory } from '../hooks/useSignalHistory';
import { combineHistoryWithLatest } from '../utils/chart';

export default function Engine() {
  const { getSignal, messages } = useTelemetryStore();

  const torque = getSignal('EEC1_ActEngPcntTrq');
  const speed = getSignal('EEC1_EngSpeed');
  const load = getSignal('EEC2_EngPcntLoadatCurSpd');
  const throttle = getSignal('EEC2_AccPdlPosition');
  const torqueHistory = useSignalHistory('EEC1_ActEngPcntTrq');
  const speedHistory = useSignalHistory('EEC1_EngSpeed');
  const loadHistory = useSignalHistory('EEC2_EngPcntLoadatCurSpd');
  const throttleHistory = useSignalHistory('EEC2_AccPdlPosition');
  const trqMode = getSignal('EEC1_EngTrqMode');
  const starterMode = getSignal('EEC1_EngStarterMode');
  const demandTrq = getSignal('EEC1_DemandPcntTrq');
  const driverTrq = getSignal('EEC1_DriverDemandPcntTrq');

  const eec1Timestamp = messages.get('J1939_EEC1')?.timestamp;
  const eec2Timestamp = messages.get('J1939_EEC2')?.timestamp;

  const chartOption: echarts.EChartsOption = useMemo(
    () => ({
      tooltip: {
        trigger: 'axis',
      },
      legend: {
        data: ['扭矩', '转速', '负载', '油门'],
      },
      xAxis: {
        type: 'time',
      },
      yAxis: [
        {
          type: 'value',
          name: '扭矩/负载/油门 (%)',
          position: 'left',
        },
        {
          type: 'value',
          name: '转速 (rpm)',
          position: 'right',
        },
      ],
      animation: false,
      series: [
        {
          name: '扭矩',
          type: 'line',
          smooth: false,
          showSymbol: false,
          areaStyle: { opacity: 0.15 },
<<<<<<< HEAD
          data: [
            ...torqueHistory.map((item) => [item.timestamp, item.value]),
            ...(eec1Timestamp ? [[eec1Timestamp, torque ?? 0]] : []),
          ],
=======
          data: combineHistoryWithLatest(torqueHistory, eec1Timestamp, torque ?? undefined),
>>>>>>> ddc4dbd5
          yAxisIndex: 0,
        },
        {
          name: '转速',
          type: 'line',
          smooth: false,
          showSymbol: false,
<<<<<<< HEAD
          data: [
            ...speedHistory.map((item) => [item.timestamp, item.value]),
            ...(eec1Timestamp ? [[eec1Timestamp, speed ?? 0]] : []),
          ],
=======
          data: combineHistoryWithLatest(speedHistory, eec1Timestamp, speed ?? undefined),
>>>>>>> ddc4dbd5
          yAxisIndex: 1,
        },
        {
          name: '负载',
          type: 'line',
          smooth: false,
          showSymbol: false,
<<<<<<< HEAD
          data: [
            ...loadHistory.map((item) => [item.timestamp, item.value]),
            ...(eec2Timestamp ? [[eec2Timestamp, load ?? 0]] : []),
          ],
=======
          data: combineHistoryWithLatest(loadHistory, eec2Timestamp, load ?? undefined),
>>>>>>> ddc4dbd5
          yAxisIndex: 0,
        },
        {
          name: '油门',
          type: 'line',
          smooth: false,
          showSymbol: false,
<<<<<<< HEAD
          data: [
            ...throttleHistory.map((item) => [item.timestamp, item.value]),
            ...(eec2Timestamp ? [[eec2Timestamp, throttle ?? 0]] : []),
          ],
          yAxisIndex: 0,
        },
      ],
  }), [
    loadHistory,
    speedHistory,
    throttleHistory,
    torqueHistory,
    torque,
    speed,
    load,
    throttle,
    eec1Timestamp,
    eec2Timestamp,
  ]);
=======
          data: combineHistoryWithLatest(throttleHistory, eec2Timestamp, throttle ?? undefined),
          yAxisIndex: 0,
        },
      ],
    }),
    [
      eec1Timestamp,
      eec2Timestamp,
      load,
      loadHistory,
      speed,
      speedHistory,
      throttle,
      throttleHistory,
      torque,
      torqueHistory,
    ]
  );
>>>>>>> ddc4dbd5

  return (
    <div className="px-4 sm:px-6 lg:px-8">
      <h2 className="text-2xl font-bold text-gray-900 py-4">发动机信息</h2>

      <div className="mb-6">
        <ChartContainer option={chartOption} height="400px" />
      </div>

      <div className="grid grid-cols-1 md:grid-cols-2 lg:grid-cols-4 gap-4 mb-6">
        <SignalCard label="实际扭矩" value={torque} unit="%" />
        <SignalCard label="需求扭矩" value={demandTrq} unit="%" />
        <SignalCard label="驾驶员扭矩" value={driverTrq} unit="%" />
        <SignalCard label="最大可用扭矩" value={getSignal('EEC2_EngMaxAvailPcntTrq')} unit="%" />
      </div>

      <div className="grid grid-cols-1 md:grid-cols-2 gap-4">
        <div className="bg-white p-4 rounded-lg shadow">
          <div className="text-sm text-gray-500 mb-2">扭矩模式</div>
          <div className="text-lg font-semibold">
            {trqMode !== undefined ? getValTableText('EEC1_EngTrqMode', trqMode) : '--'}
          </div>
        </div>

        <div className="bg-white p-4 rounded-lg shadow">
          <div className="text-sm text-gray-500 mb-2">启动器模式</div>
          <div className="text-lg font-semibold">
            {starterMode !== undefined ? String(starterMode) : '--'}
          </div>
        </div>
      </div>
    </div>
  );
}
<|MERGE_RESOLUTION|>--- conflicted
+++ resolved
@@ -57,14 +57,7 @@
           smooth: false,
           showSymbol: false,
           areaStyle: { opacity: 0.15 },
-<<<<<<< HEAD
-          data: [
-            ...torqueHistory.map((item) => [item.timestamp, item.value]),
-            ...(eec1Timestamp ? [[eec1Timestamp, torque ?? 0]] : []),
-          ],
-=======
           data: combineHistoryWithLatest(torqueHistory, eec1Timestamp, torque ?? undefined),
->>>>>>> ddc4dbd5
           yAxisIndex: 0,
         },
         {
@@ -72,14 +65,7 @@
           type: 'line',
           smooth: false,
           showSymbol: false,
-<<<<<<< HEAD
-          data: [
-            ...speedHistory.map((item) => [item.timestamp, item.value]),
-            ...(eec1Timestamp ? [[eec1Timestamp, speed ?? 0]] : []),
-          ],
-=======
           data: combineHistoryWithLatest(speedHistory, eec1Timestamp, speed ?? undefined),
->>>>>>> ddc4dbd5
           yAxisIndex: 1,
         },
         {
@@ -87,14 +73,7 @@
           type: 'line',
           smooth: false,
           showSymbol: false,
-<<<<<<< HEAD
-          data: [
-            ...loadHistory.map((item) => [item.timestamp, item.value]),
-            ...(eec2Timestamp ? [[eec2Timestamp, load ?? 0]] : []),
-          ],
-=======
           data: combineHistoryWithLatest(loadHistory, eec2Timestamp, load ?? undefined),
->>>>>>> ddc4dbd5
           yAxisIndex: 0,
         },
         {
@@ -102,27 +81,6 @@
           type: 'line',
           smooth: false,
           showSymbol: false,
-<<<<<<< HEAD
-          data: [
-            ...throttleHistory.map((item) => [item.timestamp, item.value]),
-            ...(eec2Timestamp ? [[eec2Timestamp, throttle ?? 0]] : []),
-          ],
-          yAxisIndex: 0,
-        },
-      ],
-  }), [
-    loadHistory,
-    speedHistory,
-    throttleHistory,
-    torqueHistory,
-    torque,
-    speed,
-    load,
-    throttle,
-    eec1Timestamp,
-    eec2Timestamp,
-  ]);
-=======
           data: combineHistoryWithLatest(throttleHistory, eec2Timestamp, throttle ?? undefined),
           yAxisIndex: 0,
         },
@@ -141,7 +99,6 @@
       torqueHistory,
     ]
   );
->>>>>>> ddc4dbd5
 
   return (
     <div className="px-4 sm:px-6 lg:px-8">
