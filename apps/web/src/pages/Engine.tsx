import { useMemo } from 'react';
import { useTelemetryStore } from '../stores/telemetry';
import { SignalCard } from '../components/SignalCard';
import { ChartContainer } from '../components/ChartContainer';
import { getValTableText } from '../utils/dbc';
import * as echarts from 'echarts';
import { useSignalHistory } from '../hooks/useSignalHistory';

export default function Engine() {
  const { getSignal, messages } = useTelemetryStore();

  const torque = getSignal('EEC1_ActEngPcntTrq');
  const speed = getSignal('EEC1_EngSpeed');
  const load = getSignal('EEC2_EngPcntLoadatCurSpd');
  const throttle = getSignal('EEC2_AccPdlPosition');
  const torqueHistory = useSignalHistory('EEC1_ActEngPcntTrq');
  const speedHistory = useSignalHistory('EEC1_EngSpeed');
  const loadHistory = useSignalHistory('EEC2_EngPcntLoadatCurSpd');
  const throttleHistory = useSignalHistory('EEC2_AccPdlPosition');
  const trqMode = getSignal('EEC1_EngTrqMode');
  const starterMode = getSignal('EEC1_EngStarterMode');
  const demandTrq = getSignal('EEC1_DemandPcntTrq');
  const driverTrq = getSignal('EEC1_DriverDemandPcntTrq');

  const eec1Timestamp = messages.get('J1939_EEC1')?.timestamp;
  const eec2Timestamp = messages.get('J1939_EEC2')?.timestamp;

  const chartOption: echarts.EChartsOption = useMemo(
    () => ({
      tooltip: {
        trigger: 'axis',
      },
      legend: {
        data: ['扭矩', '转速', '负载', '油门'],
      },
      xAxis: {
        type: 'time',
      },
      yAxis: [
        {
          type: 'value',
          name: '扭矩/负载/油门 (%)',
          position: 'left',
        },
        {
          type: 'value',
          name: '转速 (rpm)',
          position: 'right',
        },
      ],
      series: [
        {
          name: '扭矩',
          type: 'line',
<<<<<<< HEAD
          smooth: true,
          showSymbol: false,
          areaStyle: { opacity: 0.15 },
          data: torqueHistory.map((item) => [item.timestamp, item.value]),
=======
          data: eec1Timestamp ? [[eec1Timestamp, torque ?? 0]] : [],
>>>>>>> 03ec259c
          yAxisIndex: 0,
        },
        {
          name: '转速',
          type: 'line',
<<<<<<< HEAD
          smooth: true,
          showSymbol: false,
          data: speedHistory.map((item) => [item.timestamp, item.value]),
=======
          data: eec1Timestamp ? [[eec1Timestamp, speed ?? 0]] : [],
>>>>>>> 03ec259c
          yAxisIndex: 1,
        },
        {
          name: '负载',
          type: 'line',
<<<<<<< HEAD
          smooth: true,
          showSymbol: false,
          data: loadHistory.map((item) => [item.timestamp, item.value]),
=======
          data: eec2Timestamp ? [[eec2Timestamp, load ?? 0]] : [],
>>>>>>> 03ec259c
          yAxisIndex: 0,
        },
        {
          name: '油门',
          type: 'line',
<<<<<<< HEAD
          smooth: true,
          showSymbol: false,
          data: throttleHistory.map((item) => [item.timestamp, item.value]),
=======
          data: eec2Timestamp ? [[eec2Timestamp, throttle ?? 0]] : [],
>>>>>>> 03ec259c
          yAxisIndex: 0,
        },
      ],
    }),
<<<<<<< HEAD
    [loadHistory, speedHistory, throttleHistory, torqueHistory]
=======
    [torque, speed, load, throttle, eec1Timestamp, eec2Timestamp]
>>>>>>> 03ec259c
  );

  return (
    <div className="px-4 sm:px-6 lg:px-8">
      <h2 className="text-2xl font-bold text-gray-900 py-4">发动机信息</h2>

      <div className="mb-6">
        <ChartContainer option={chartOption} height="400px" />
      </div>

      <div className="grid grid-cols-1 md:grid-cols-2 lg:grid-cols-4 gap-4 mb-6">
        <SignalCard label="实际扭矩" value={torque} unit="%" />
        <SignalCard label="需求扭矩" value={demandTrq} unit="%" />
        <SignalCard label="驾驶员扭矩" value={driverTrq} unit="%" />
        <SignalCard label="最大可用扭矩" value={getSignal('EEC2_EngMaxAvailPcntTrq')} unit="%" />
      </div>

      <div className="grid grid-cols-1 md:grid-cols-2 gap-4">
        <div className="bg-white p-4 rounded-lg shadow">
          <div className="text-sm text-gray-500 mb-2">扭矩模式</div>
          <div className="text-lg font-semibold">
            {trqMode !== undefined ? getValTableText('EEC1_EngTrqMode', trqMode) : '--'}
          </div>
        </div>

        <div className="bg-white p-4 rounded-lg shadow">
          <div className="text-sm text-gray-500 mb-2">启动器模式</div>
          <div className="text-lg font-semibold">
            {starterMode !== undefined ? String(starterMode) : '--'}
          </div>
        </div>
      </div>
    </div>
  );
}
<|MERGE_RESOLUTION|>--- conflicted
+++ resolved
@@ -52,59 +52,44 @@
         {
           name: '扭矩',
           type: 'line',
-<<<<<<< HEAD
           smooth: true,
           showSymbol: false,
           areaStyle: { opacity: 0.15 },
           data: torqueHistory.map((item) => [item.timestamp, item.value]),
-=======
           data: eec1Timestamp ? [[eec1Timestamp, torque ?? 0]] : [],
->>>>>>> 03ec259c
           yAxisIndex: 0,
         },
         {
           name: '转速',
           type: 'line',
-<<<<<<< HEAD
           smooth: true,
           showSymbol: false,
           data: speedHistory.map((item) => [item.timestamp, item.value]),
-=======
           data: eec1Timestamp ? [[eec1Timestamp, speed ?? 0]] : [],
->>>>>>> 03ec259c
           yAxisIndex: 1,
         },
         {
           name: '负载',
           type: 'line',
-<<<<<<< HEAD
           smooth: true,
           showSymbol: false,
           data: loadHistory.map((item) => [item.timestamp, item.value]),
-=======
           data: eec2Timestamp ? [[eec2Timestamp, load ?? 0]] : [],
->>>>>>> 03ec259c
           yAxisIndex: 0,
         },
         {
           name: '油门',
           type: 'line',
-<<<<<<< HEAD
           smooth: true,
           showSymbol: false,
           data: throttleHistory.map((item) => [item.timestamp, item.value]),
-=======
           data: eec2Timestamp ? [[eec2Timestamp, throttle ?? 0]] : [],
->>>>>>> 03ec259c
           yAxisIndex: 0,
         },
       ],
     }),
-<<<<<<< HEAD
     [loadHistory, speedHistory, throttleHistory, torqueHistory]
-=======
     [torque, speed, load, throttle, eec1Timestamp, eec2Timestamp]
->>>>>>> 03ec259c
   );
 
   return (
