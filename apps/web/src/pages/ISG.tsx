--- conflicted
+++ resolved
@@ -75,35 +75,26 @@
         {
           name: '转速',
           type: 'line',
-<<<<<<< HEAD
           smooth: true,
           showSymbol: false,
           data: speedHistory.map((item) => [item.timestamp, item.value]),
-=======
           data: isgInfo1Timestamp ? [[isgInfo1Timestamp, speed ?? 0]] : [],
->>>>>>> 03ec259c
           yAxisIndex: 0,
         },
         {
           name: '扭矩',
           type: 'line',
-<<<<<<< HEAD
           smooth: true,
           showSymbol: false,
           areaStyle: { opacity: 0.15 },
           data: torqueHistory.map((item) => [item.timestamp, item.value]),
-=======
           data: isgInfo1Timestamp ? [[isgInfo1Timestamp, torque ?? 0]] : [],
->>>>>>> 03ec259c
           yAxisIndex: 1,
         },
       ],
     }),
-<<<<<<< HEAD
     [speedHistory, torqueHistory]
-=======
     [speed, torque, isgInfo1Timestamp]
->>>>>>> 03ec259c
   );
 
   const powerChartOption: echarts.EChartsOption = useMemo(
@@ -133,47 +124,35 @@
         {
           name: '电压',
           type: 'line',
-<<<<<<< HEAD
           smooth: true,
           showSymbol: false,
           data: voltageHistory.map((item) => [item.timestamp, item.value]),
-=======
           data: isgInfo2Timestamp ? [[isgInfo2Timestamp, voltage ?? 0]] : [],
->>>>>>> 03ec259c
           yAxisIndex: 0,
         },
         {
           name: '电流',
           type: 'line',
-<<<<<<< HEAD
           smooth: true,
           showSymbol: false,
           data: currentHistory.map((item) => [item.timestamp, item.value]),
-=======
           data: isgInfo2Timestamp ? [[isgInfo2Timestamp, current ?? 0]] : [],
->>>>>>> 03ec259c
           yAxisIndex: 1,
         },
         {
           name: '功率',
           type: 'line',
-<<<<<<< HEAD
           smooth: true,
           showSymbol: false,
           areaStyle: { opacity: 0.15 },
           data: powerHistory.map((item) => [item.timestamp, item.value]),
-=======
           data: isgInfo2Timestamp ? [[isgInfo2Timestamp, power ?? 0]] : [],
->>>>>>> 03ec259c
           yAxisIndex: 1,
         },
       ],
     }),
-<<<<<<< HEAD
     [currentHistory, powerHistory, voltageHistory]
-=======
     [voltage, current, power, isgInfo2Timestamp]
->>>>>>> 03ec259c
   );
 
   return (
